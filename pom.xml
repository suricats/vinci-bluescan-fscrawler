<?xml version="1.0"?>
<project xmlns="http://maven.apache.org/POM/4.0.0" xmlns:xsi="http://www.w3.org/2001/XMLSchema-instance"
         xsi:schemaLocation="http://maven.apache.org/POM/4.0.0 http://maven.apache.org/maven-v4_0_0.xsd">
    <modelVersion>4.0.0</modelVersion>
    <groupId>fr.pilato.elasticsearch.crawler</groupId>
    <artifactId>fscrawler-parent</artifactId>
    <packaging>pom</packaging>
    <version>2.8-SNAPSHOT</version>
    <modules>
        <module>framework</module>
        <module>test-framework</module>
        <module>settings</module>
        <module>test-documents</module>
        <module>beans</module>
        <module>3rdparty</module>
        <module>elasticsearch-client</module>
        <module>core</module>
        <module>integration-tests</module>
        <module>distribution</module>
        <module>cli</module>
        <module>tika</module>
        <module>crawler</module>
        <module>rest</module>
        <module>docs</module>
    </modules>
    <name>FSCrawler</name>
    <url>https://github.com/dadoonet/fscrawler/</url>
    <description>FS Crawler offers a simple way to index binary files into elasticsearch.</description>

    <licenses>
        <license>
            <name>The Apache Software License, Version 2.0</name>
            <url>http://www.apache.org/licenses/LICENSE-2.0.txt</url>
            <distribution>repo</distribution>
        </license>
    </licenses>

    <!--suppress CheckTagEmptyBody -->
    <properties>
        <elasticsearch7.version>7.15.0</elasticsearch7.version>
        <elasticsearch6.version>6.8.18</elasticsearch6.version>
        <elasticsearch.version>${elasticsearch7.version}</elasticsearch.version>

<<<<<<< HEAD
        <tika.version>2.1.0</tika.version>
        <jackson.version>2.12.5</jackson.version>
=======
        <tika.version>1.27</tika.version>
        <jackson.version>2.13.0</jackson.version>
>>>>>>> a687be85
        <jsonpath.version>2.6.0</jsonpath.version>
        <slf4j.version>1.7.32</slf4j.version>
        <log4j.version>2.14.1</log4j.version>
        <jansi.version>2.3.4</jansi.version>
        <jersey.version>3.0.3</jersey.version>

        <!--
            Because elasticsearch is not using transitive dependencies, we need to be explicit here
        -->
        <commons-logging.version>1.2</commons-logging.version>
        <commons-codec.version>1.15</commons-codec.version>
        <snakeyaml.version>1.29</snakeyaml.version>
        <httpclient.version>4.5.13</httpclient.version>
        <httpasyncclient.version>4.1.4</httpasyncclient.version>
        <httpcore.version>4.4.14</httpcore.version>

        <!-- Non Apache2 Compatible licenses -->
        <imageio.version>3.0.3</imageio.version>
        <tiff.version>1.4.0</tiff.version>
        <jpeg.version>1.4.0</jpeg.version>

        <!-- To skip Tests -->
        <skipTests>false</skipTests>
        <skipUnitTests>${skipTests}</skipUnitTests>
        <skipIntegTests>${skipTests}</skipIntegTests>

        <!-- For integration tests using Docker Compose or external cluster -->
        <contrib.dir>${project.basedir}/contrib</contrib.dir>
        <integ.elasticsearch.image>docker.elastic.co/elasticsearch/elasticsearch</integ.elasticsearch.image>
        <integ.elasticsearch.version>${elasticsearch.version}</integ.elasticsearch.version>
        <integ.elasticsearch.port>9200</integ.elasticsearch.port>
        <integ.workplace.image>docker.elastic.co/enterprise-search/enterprise-search</integ.workplace.image>
        <integ.workplace.port>3002</integ.workplace.port>
        <tests.cluster.url></tests.cluster.url>
        <tests.cluster.cloud_id></tests.cluster.cloud_id>
        <tests.cluster.user>elastic</tests.cluster.user>
        <tests.cluster.pass>changeme</tests.cluster.pass>
        <tests.workplace.url></tests.workplace.url>
        <tests.workplace.user>${tests.cluster.user}</tests.workplace.user>
        <tests.workplace.pass>${tests.cluster.pass}</tests.workplace.pass>
        <tests.rest.port>8080</tests.rest.port>

        <!-- Randomized testing framework -->
        <tests.locale>random</tests.locale>
        <tests.timezone>random</tests.timezone>
        <tests.output>onError</tests.output>
        <tests.verbose>false</tests.verbose>
        <tests.leaveTemporary>false</tests.leaveTemporary>
        <tests.parallelism>auto</tests.parallelism>
        <tests.seed></tests.seed>
        <!-- Running the tests with Tesseract OCR might take time -->
        <tests.timeoutSuite>600000</tests.timeoutSuite>
        <tests.timeout>600000</tests.timeout>

        <!-- For CVE Audit with Sonatype -->
        <env.SONATYPE_USER></env.SONATYPE_USER>
        <env.SONATYPE_PASS></env.SONATYPE_PASS>
        <sonatype.username>${env.SONATYPE_USER}</sonatype.username>
        <sonatype.password>${env.SONATYPE_PASS}</sonatype.password>

        <!-- For DockerHub to push images -->
        <!--suppress UnresolvedMavenProperty -->
        <env.DOCKER_USERNAME>${DOCKER_USERNAME}</env.DOCKER_USERNAME>
        <!--suppress UnresolvedMavenProperty -->
        <env.DOCKER_PASSWORD>${DOCKER_PASSWORD}</env.DOCKER_PASSWORD>
        <docker.push.username>${env.DOCKER_USERNAME}</docker.push.username>
        <docker.push.password>${env.DOCKER_PASSWORD}</docker.push.password>

        <java.compiler.version>11</java.compiler.version>
        <project.build.sourceEncoding>UTF-8</project.build.sourceEncoding>
        <project.reporting.outputEncoding>UTF-8</project.reporting.outputEncoding>
    </properties>

    <developers>
        <developer>
            <id>dadoonet</id>
            <name>David Pilato</name>
            <email>david@pilato.fr</email>
            <url>https://david.pilato.fr/</url>
            <timezone>+1</timezone>
        </developer>
    </developers>

    <scm>
        <connection>scm:git:git@github.com:dadoonet/fscrawler.git</connection>
        <url>scm:git:git@github.com:dadoonet/fscrawler.git</url>
        <developerConnection>scm:git:git@github.com:dadoonet/fscrawler.git</developerConnection>
    </scm>

    <issueManagement>
        <system>GitHub</system>
        <url>https://github.com/dadoonet/fscrawler/issues/</url>
    </issueManagement>

    <build>
        <pluginManagement>
            <plugins>
                <plugin>
                    <groupId>org.apache.maven.plugins</groupId>
                    <artifactId>maven-compiler-plugin</artifactId>
                    <version>3.8.1</version>
                    <configuration>
                        <release>${java.compiler.version}</release>
                        <encoding>UTF-8</encoding>
                        <optimize>true</optimize>
                        <showDeprecation>true</showDeprecation>
                        <showWarnings>true</showWarnings>
                        <compilerArgument>-Xlint:all,-serial,-path,-rawtypes,-unchecked</compilerArgument>
                    </configuration>
                </plugin>
                <plugin>
                    <groupId>org.apache.maven.plugins</groupId>
                    <artifactId>maven-help-plugin</artifactId>
                    <version>3.2.0</version>
                </plugin>
                <plugin>
                    <groupId>org.apache.maven.plugins</groupId>
                    <artifactId>maven-install-plugin</artifactId>
                    <version>2.5.2</version>
                </plugin>
                <plugin>
                    <groupId>org.apache.maven.plugins</groupId>
                    <artifactId>maven-resources-plugin</artifactId>
                    <version>3.2.0</version>
                    <configuration>
                        <propertiesEncoding>UTF-8</propertiesEncoding>
                    </configuration>
                </plugin>
                <plugin>
                    <groupId>org.codehaus.mojo</groupId>
                    <artifactId>versions-maven-plugin</artifactId>
                    <version>2.8.1</version>
                    <configuration>
                        <generateBackupPoms>false</generateBackupPoms>
                    </configuration>
                </plugin>
                <plugin>
                    <groupId>org.apache.maven.plugins</groupId>
                    <artifactId>maven-jar-plugin</artifactId>
                    <version>3.2.0</version>
                    <configuration>
                        <skipIfEmpty>true</skipIfEmpty>
                    </configuration>
                </plugin>
                <plugin>
                    <groupId>org.apache.maven.plugins</groupId>
                    <artifactId>maven-dependency-plugin</artifactId>
                    <version>3.2.0</version>
                </plugin>
                <plugin>
                    <groupId>com.carrotsearch.randomizedtesting</groupId>
                    <artifactId>junit4-maven-plugin</artifactId>
                    <version>2.7.8</version>
                    <configuration>
                        <heartbeat>10</heartbeat>
                        <jvmOutputAction>pipe,ignore</jvmOutputAction>
                        <leaveTemporary>${tests.leaveTemporary}</leaveTemporary>
                        <ifNoTests>warn</ifNoTests>
                        <parallelism>${tests.parallelism}</parallelism>
                        <listeners>
                            <report-text showThrowable="true" showStackTraces="true" showOutput="${tests.output}"
                                         showStatusOk="${tests.verbose}" showStatusError="true" showStatusFailure="true"
                                         showStatusIgnored="true" showSuiteSummary="${tests.verbose}" />
                        </listeners>
                        <seed>${tests.seed}</seed>
                        <systemProperties combine.children="append">
                            <arg.common>arg.common</arg.common>
                            <tests.timeoutSuite>${tests.timeoutSuite}</tests.timeoutSuite>
                            <tests.locale>${tests.locale}</tests.locale>
                            <tests.timezone>${tests.timezone}</tests.timezone>
                            <java.util.logging.manager>org.apache.logging.log4j.jul.LogManager</java.util.logging.manager>
                            <java.awt.headless>true</java.awt.headless>
                            <tests.cluster.url>${tests.cluster.url}</tests.cluster.url>
                            <tests.cluster.cloud_id>${tests.cluster.cloud_id}</tests.cluster.cloud_id>
                            <tests.cluster.user>${tests.cluster.user}</tests.cluster.user>
                            <tests.cluster.pass>${tests.cluster.pass}</tests.cluster.pass>
                            <tests.workplace.url>${tests.workplace.url}</tests.workplace.url>
                            <tests.workplace.user>${tests.workplace.user}</tests.workplace.user>
                            <tests.workplace.pass>${tests.workplace.pass}</tests.workplace.pass>
                            <tests.rest.port>${tests.rest.port}</tests.rest.port>
                        </systemProperties>
                    </configuration>

                    <executions>
                        <execution>
                            <id>unit-tests</id>
                            <phase>test</phase>
                            <goals>
                                <goal>junit4</goal>
                            </goals>
                            <inherited>true</inherited>
                            <configuration>
                                <skipTests>${skipUnitTests}</skipTests>
                                <includes>
                                    <include>**/*Test.class</include>
                                </includes>
                                <excludes>
                                    <exclude>**/*$*</exclude>
                                </excludes>
                            </configuration>
                        </execution>
                        <execution>
                            <id>integration-tests</id>
                            <phase>integration-test</phase>
                            <goals>
                                <goal>junit4</goal>
                            </goals>
                            <inherited>true</inherited>
                            <configuration>
                                <skipTests>${skipIntegTests}</skipTests>
                                <includes>
                                    <include>**/*IT.class</include>
                                </includes>
                                <excludes>
                                    <exclude>**/*$*</exclude>
                                </excludes>
                            </configuration>
                        </execution>
                    </executions>
                </plugin>
                <!-- Disable surefire so we can use randomize testing framework -->
                <plugin>
                    <groupId>org.apache.maven.plugins</groupId>
                    <artifactId>maven-surefire-plugin</artifactId>
                    <version>2.22.2</version>
                    <executions>
                        <execution>
                            <id>default-test</id>
                            <phase>none</phase>
                        </execution>
                    </executions>
                </plugin>

                <!-- To build and publish our docker images -->
                <plugin>
                    <groupId>io.fabric8</groupId>
                    <artifactId>docker-maven-plugin</artifactId>
                    <version>0.37.0</version>
                </plugin>

                <!-- For IT using Docker Compose -->
                <plugin>
                    <groupId>com.dkanejs.maven.plugins</groupId>
                    <artifactId>docker-compose-maven-plugin</artifactId>
                    <version>4.0.0</version>
                    <configuration>
                        <envFile>${contrib.dir}/docker-compose-it/.env</envFile>
                        <envVars>
                            <ELASTIC_VERSION>${integ.elasticsearch.version}</ELASTIC_VERSION>
                            <ELASTIC_PASSWORD>${tests.cluster.pass}</ELASTIC_PASSWORD>
                            <IMG_ELASTICSEARCH>${integ.elasticsearch.image}</IMG_ELASTICSEARCH>
                            <ELASTICSEARCH_PORT>${integ.elasticsearch.port}</ELASTICSEARCH_PORT>
                            <IMG_ENTERPRISE_SEARCH>${integ.workplace.image}</IMG_ENTERPRISE_SEARCH>
                            <ENTERPRISE_SEARCH_PORT>${integ.workplace.port}</ENTERPRISE_SEARCH_PORT>
                            <LICENSE_TYPE>trial</LICENSE_TYPE>
                        </envVars>
                        <composeFiles>
                            <composeFile>${contrib.dir}/docker-compose-it/docker-compose.yml</composeFile>
                        </composeFiles>
                        <services>
                            <service>elasticsearch</service>
                            <service>enterprisesearch</service>
                        </services>
                        <ignorePullFailures>true</ignorePullFailures>
                        <removeOrphans>true</removeOrphans>
                        <removeVolumes>true</removeVolumes>
<!--                        <awaitCmd>foo.sh</awaitCmd>-->
<!--                        <awaitCmdArgs>foo,bar</awaitCmdArgs>-->
<!--                        <awaitTimeout>60</awaitTimeout>-->
                        <detachedMode>true</detachedMode>
                    </configuration>
                    <executions>
                        <execution>
                            <id>up</id>
                            <phase>pre-integration-test</phase>
                            <goals>
                                <goal>down</goal>
                                <goal>up</goal>
                            </goals>
                        </execution>
                        <execution>
                            <id>down</id>
                            <phase>post-integration-test</phase>
                            <goals>
                                <goal>down</goal>
                            </goals>
                        </execution>
                    </executions>
                </plugin>
                <plugin>
                    <groupId>de.scravy</groupId>
                    <artifactId>waitfor-maven-plugin</artifactId>
                    <version>1.3</version>
                    <configuration>
                        <quiet>true</quiet>
                        <chatty>false</chatty>
                        <timeoutSeconds>600</timeoutSeconds>
                        <checkEveryMillis>1000</checkEveryMillis>
                        <!-- Each module should use its own checks like below -->
                        <!--
                        <checks>
                            <check>
                                <url>http://localhost:9200/</url>
                                <statusCode>401</statusCode>
                            </check>
                            <check>
                                <url>http://localhost:3002/</url>
                                <statusCode>200</statusCode>
                            </check>
                        </checks>
                        -->
                    </configuration>
                    <executions>
                        <execution>
                            <id>wait-for-environment-to-be-up</id>
                            <phase>pre-integration-test</phase>
                            <goals>
                                <goal>waitfor</goal>
                            </goals>
                        </execution>
                    </executions>
                </plugin>

                <!-- Generate the release zip file (run during package step) -->
                <plugin>
                    <groupId>org.apache.maven.plugins</groupId>
                    <artifactId>maven-assembly-plugin</artifactId>
                    <version>3.3.0</version>
                </plugin>
                <plugin>
                    <groupId>org.apache.maven.plugins</groupId>
                    <artifactId>maven-enforcer-plugin</artifactId>
                    <version>3.0.0-M3</version>
                    <configuration>
                        <rules>
                            <requireJavaVersion>
                                <version>${java.compiler.version}</version>
                            </requireJavaVersion>
                            <dependencyConvergence/>
                            <requireMavenVersion>
                                <version>3.3</version>
                            </requireMavenVersion>
                        </rules>
                    </configuration>
                    <executions>
                        <execution>
                            <id>enforce</id>
                            <goals>
                                <goal>enforce</goal>
                            </goals>
                        </execution>
                    </executions>
                </plugin>
                <plugin>
                    <groupId>org.apache.maven.plugins</groupId>
                    <artifactId>maven-deploy-plugin</artifactId>
                    <version>2.8.2</version>
                </plugin>
                <plugin>
                    <groupId>org.sonatype.ossindex.maven</groupId>
                    <artifactId>ossindex-maven-plugin</artifactId>
                    <version>3.1.0</version>
                    <executions>
                        <execution>
                            <id>audit-dependencies</id>
                            <phase>verify</phase>
                            <goals>
                                <goal>audit</goal>
                            </goals>
                        </execution>
                    </executions>
                </plugin>
                <plugin>
                    <groupId>org.sonatype.plugins</groupId>
                    <artifactId>nexus-staging-maven-plugin</artifactId>
                    <version>1.6.8</version>
                    <extensions>true</extensions>
                    <configuration>
                        <serverId>sonatype-nexus-staging</serverId>
                        <nexusUrl>https://oss.sonatype.org/</nexusUrl>
                        <autoReleaseAfterClose>false</autoReleaseAfterClose>
                    </configuration>
                </plugin>
                <plugin>
                    <groupId>org.apache.maven.plugins</groupId>
                    <artifactId>maven-changes-plugin</artifactId>
                    <version>2.12.1</version>
                    <configuration>
                        <smtpHost>auth.smtp.1and1.fr</smtpHost>
                        <smtpPort implementation="java.lang.Integer">465</smtpPort>
                        <sslMode>true</sslMode>
                        <fromDeveloperId>dadoonet</fromDeveloperId>
                        <toAddresses>
                            <toAddress implementation="java.lang.String">discuss+community-plugins@elastic.co</toAddress>
                        </toAddresses>
                        <issueManagementSystems>
                            <issueManagementSystem>GitHub</issueManagementSystem>
                        </issueManagementSystems>
                        <issueTypes>
                            <add>new,doc</add>
                            <fix>bug</fix>
                            <update>update</update>
                            <remove>remove</remove>
                        </issueTypes>
                        <onlyCurrentVersion>true</onlyCurrentVersion>
                        <urlDownload>https://repo1.maven.org/maven2/fr/pilato/elasticsearch/crawler/fscrawler-es7/${project.version}</urlDownload>
                        <runOnlyAtExecutionRoot>true</runOnlyAtExecutionRoot>
                    </configuration>
                </plugin>
                <plugin>
                    <groupId>org.apache.maven.plugins</groupId>
                    <artifactId>maven-gpg-plugin</artifactId>
                    <version>3.0.1</version>
                </plugin>
                <plugin>
                    <groupId>org.apache.maven.plugins</groupId>
                    <artifactId>maven-javadoc-plugin</artifactId>
                    <version>3.3.1</version>
                </plugin>
                <plugin>
                    <groupId>org.apache.maven.plugins</groupId>
                    <artifactId>maven-source-plugin</artifactId>
                    <version>3.2.1</version>
                </plugin>
            </plugins>
        </pluginManagement>
    </build>

    <dependencyManagement>
        <dependencies>
            <dependency>
                <groupId>fr.pilato.elasticsearch.crawler</groupId>
                <artifactId>fscrawler-framework</artifactId>
                <version>2.8-SNAPSHOT</version>
            </dependency>
            <dependency>
                <groupId>fr.pilato.elasticsearch.crawler</groupId>
                <artifactId>fscrawler-test-framework</artifactId>
                <version>2.8-SNAPSHOT</version>
            </dependency>
            <dependency>
                <groupId>fr.pilato.elasticsearch.crawler</groupId>
                <artifactId>fscrawler-test-documents</artifactId>
                <version>2.8-SNAPSHOT</version>
            </dependency>
            <dependency>
                <groupId>fr.pilato.elasticsearch.crawler</groupId>
                <artifactId>fscrawler-it-common</artifactId>
                <version>2.8-SNAPSHOT</version>
            </dependency>
            <dependency>
                <groupId>fr.pilato.elasticsearch.crawler</groupId>
                <artifactId>fscrawler-core</artifactId>
                <version>2.8-SNAPSHOT</version>
            </dependency>
            <dependency>
                <groupId>fr.pilato.elasticsearch.crawler</groupId>
                <artifactId>fscrawler-settings</artifactId>
                <version>2.8-SNAPSHOT</version>
            </dependency>
            <dependency>
                <groupId>fr.pilato.elasticsearch.crawler</groupId>
                <artifactId>fscrawler-elasticsearch-client</artifactId>
                <version>2.8-SNAPSHOT</version>
            </dependency>
            <dependency>
                <groupId>fr.pilato.elasticsearch.crawler</groupId>
                <artifactId>fscrawler-elasticsearch-client-base</artifactId>
                <version>2.8-SNAPSHOT</version>
            </dependency>
            <dependency>
                <groupId>fr.pilato.elasticsearch.crawler</groupId>
                <artifactId>fscrawler-elasticsearch-client-v6</artifactId>
                <version>2.8-SNAPSHOT</version>
            </dependency>
            <dependency>
                <groupId>fr.pilato.elasticsearch.crawler</groupId>
                <artifactId>fscrawler-elasticsearch-client-v7</artifactId>
                <version>2.8-SNAPSHOT</version>
            </dependency>
            <dependency>
                <groupId>fr.pilato.elasticsearch.crawler</groupId>
                <artifactId>fscrawler-workplacesearch-client</artifactId>
                <version>2.8-SNAPSHOT</version>
            </dependency>
            <dependency>
                <groupId>fr.pilato.elasticsearch.crawler</groupId>
                <artifactId>fscrawler-cli</artifactId>
                <version>2.8-SNAPSHOT</version>
            </dependency>
            <dependency>
                <groupId>fr.pilato.elasticsearch.crawler</groupId>
                <artifactId>fscrawler-beans</artifactId>
                <version>2.8-SNAPSHOT</version>
            </dependency>
            <dependency>
                <groupId>fr.pilato.elasticsearch.crawler</groupId>
                <artifactId>fscrawler-crawler</artifactId>
                <version>2.8-SNAPSHOT</version>
            </dependency>
            <dependency>
                <groupId>fr.pilato.elasticsearch.crawler</groupId>
                <artifactId>fscrawler-crawler-abstract</artifactId>
                <version>2.8-SNAPSHOT</version>
            </dependency>
            <dependency>
                <groupId>fr.pilato.elasticsearch.crawler</groupId>
                <artifactId>fscrawler-crawler-fs</artifactId>
                <version>2.8-SNAPSHOT</version>
            </dependency>
            <dependency>
                <groupId>fr.pilato.elasticsearch.crawler</groupId>
                <artifactId>fscrawler-crawler-ftp</artifactId>
                <version>2.8-SNAPSHOT</version>
            </dependency>
            <dependency>
                <groupId>fr.pilato.elasticsearch.crawler</groupId>
                <artifactId>fscrawler-crawler-ssh</artifactId>
                <version>2.8-SNAPSHOT</version>
            </dependency>
            <dependency>
                <groupId>fr.pilato.elasticsearch.crawler</groupId>
                <artifactId>fscrawler-tika</artifactId>
                <version>2.8-SNAPSHOT</version>
            </dependency>
            <dependency>
                <groupId>fr.pilato.elasticsearch.crawler</groupId>
                <artifactId>fscrawler-rest</artifactId>
                <version>2.8-SNAPSHOT</version>
            </dependency>

            <dependency>
                <groupId>com.fasterxml.jackson.core</groupId>
                <artifactId>jackson-core</artifactId>
                <version>${jackson.version}</version>
            </dependency>
            <dependency>
                <groupId>com.fasterxml.jackson.core</groupId>
                <artifactId>jackson-databind</artifactId>
                <version>${jackson.version}</version>
            </dependency>
            <dependency>
                <groupId>com.fasterxml.jackson.core</groupId>
                <artifactId>jackson-annotations</artifactId>
                <version>${jackson.version}</version>
            </dependency>
            <dependency>
                <groupId>com.fasterxml.jackson.datatype</groupId>
                <artifactId>jackson-datatype-jsr310</artifactId>
                <version>${jackson.version}</version>
            </dependency>
            <dependency>
                <groupId>com.fasterxml.jackson.dataformat</groupId>
                <artifactId>jackson-dataformat-xml</artifactId>
                <version>${jackson.version}</version>
            </dependency>
            <dependency>
                <groupId>com.fasterxml.jackson.dataformat</groupId>
                <artifactId>jackson-dataformat-yaml</artifactId>
                <version>${jackson.version}</version>
            </dependency>
            <dependency>
                <groupId>com.fasterxml.jackson.dataformat</groupId>
                <artifactId>jackson-module-jaxb-annotations</artifactId>
                <version>${jackson.version}</version>
            </dependency>
            <dependency>
                <groupId>com.fasterxml.jackson.module</groupId>
                <artifactId>jackson-module-jaxb-annotations</artifactId>
                <version>${jackson.version}</version>
            </dependency>
            <dependency>
                <groupId>com.jayway.jsonpath</groupId>
                <artifactId>json-path</artifactId>
                <version>${jsonpath.version}</version>
            </dependency>
            <!--
            Because elasticsearch is not using transitive dependencies, we need to be explicit here
            -->
            <dependency>
                <groupId>org.yaml</groupId>
                <artifactId>snakeyaml</artifactId>
                <version>${snakeyaml.version}</version>
            </dependency>
            <!-- this is needed for Tika 1.27 vs Jackson 2.12.3 -->
            <dependency>
                <groupId>com.fasterxml.woodstox</groupId>
                <artifactId>woodstox-core</artifactId>
                <version>6.2.6</version>
            </dependency>

            <!-- This is needed to compile on my machine :( -->
            <dependency>
                <groupId>com.sun.activation</groupId>
                <artifactId>jakarta.activation</artifactId>
                <version>2.0.1</version>
            </dependency>
            <dependency>
                <groupId>jakarta.activation</groupId>
                <artifactId>jakarta.activation-api</artifactId>
                <version>2.0.1</version>
            </dependency>
            <!-- This is needed to compile on my machine :( -->
            <dependency>
                <groupId>jakarta.xml.bind</groupId>
                <artifactId>jakarta.xml.bind-api</artifactId>
                <version>3.0.1</version>
            </dependency>
            <dependency>
                <groupId>javax.xml.bind</groupId>
                <artifactId>jaxb-api</artifactId>
                <version>2.3.1</version>
            </dependency>

            <!-- We manually update until we have a Tika 1.23 version available -->
            <dependency>
                <groupId>org.apache.poi</groupId>
                <artifactId>poi</artifactId>
                <version>4.1.2</version>
            </dependency>
            <dependency>
                <groupId>org.apache.poi</groupId>
                <artifactId>poi-scratchpad</artifactId>
                <version>4.1.2</version>
            </dependency>
            <dependency>
                <groupId>org.apache.poi</groupId>
                <artifactId>poi-ooxml</artifactId>
                <version>4.1.2</version>
            </dependency>
            <dependency>
                <groupId>org.apache.commons</groupId>
                <artifactId>commons-compress</artifactId>
                <version>1.21</version>
            </dependency>

            <dependency>
                <groupId>org.apache.tika</groupId>
                <artifactId>tika-core</artifactId>
                <version>${tika.version}</version>
            </dependency>
            <dependency>
                <groupId>org.apache.tika</groupId>
                <artifactId>tika-parsers-standard-package</artifactId>
                <version>${tika.version}</version>
            </dependency>
            <dependency>
                <groupId>org.apache.tika</groupId>
                <artifactId>tika-parser-scientific-module</artifactId>
                <version>${tika.version}</version>
            </dependency>
            <dependency>
                <groupId>org.apache.tika</groupId>
                <artifactId>tika-parser-sqlite3-module</artifactId>
                <version>${tika.version}</version>
            </dependency>

            <!-- Fix tika-parsers-standard-package 2.0.0 vs tika-parser-scientific-module:2.0.0 transitive dependency -->
            <dependency>
                <groupId>org.slf4j</groupId>
                <artifactId>jcl-over-slf4j</artifactId>
                <version>1.7.31</version>
            </dependency>

            <!-- Fix json-path 2.6.0 vs tika 1.27 transitive dependency -->
            <dependency>
                <groupId>org.ow2.asm</groupId>
                <artifactId>asm</artifactId>
                <version>9.2</version>
            </dependency>

            <!-- Because of CVE-2019-5427 and CVE-2019-13990. Comes from tika-parser-scientific-module:2.0.0 dep -->
            <dependency>
                <groupId>org.quartz-scheduler</groupId>
                <artifactId>quartz</artifactId>
                <version>2.3.2</version>
            </dependency>

            <!-- Because of CVE-2021-37714 and CVE-2015-6748 - this comes from Tika 2.1.0 -->
            <dependency>
                <groupId>org.jsoup</groupId>
                <artifactId>jsoup</artifactId>
                <version>1.14.2</version>
            </dependency>

            <!-- Version conflict between
            org.apache.tika:tika-parser-scientific-module:2.1.0 deps
            org.apache.tika:tika-langdetect-optimaize:2.1.0 deps
            -->
            <!-- Because of CVE-2020-8908 and CVE-2018-10237 - this comes from Tika 2.1.0 -->
            <dependency>
                <groupId>com.google.guava</groupId>
                <artifactId>guava</artifactId>
                <version>30.1.1-jre</version>
            </dependency>

            <!-- Version conflict between
            org.apache.tika:tika-parsers-standard-package:2.1.0 deps
            org.apache.tika:tika-parser-scientific-module:2.1.0 deps
            -->
            <dependency>
                <groupId>org.jdom</groupId>
                <artifactId>jdom2</artifactId>
                <version>2.0.6</version>
            </dependency>

            <!-- Version conflict between
            org.apache.tika:tika-parsers-standard-package:2.1.0 deps
            -->
            <dependency>
                <groupId>org.apache.commons</groupId>
                <artifactId>commons-lang3</artifactId>
                <version>3.12.0</version>
            </dependency>

            <!-- Version conflict between
            org.elasticsearch.client:elasticsearch-rest-high-level-client:7.14.1 deps
            org.apache.tika:tika-parser-scientific-module:2.1.0 deps
            -->
            <dependency>
                <groupId>joda-time</groupId>
                <artifactId>joda-time</artifactId>
                <version>2.10.10</version>
            </dependency>

            <!-- For Language detection -->
            <dependency>
                <groupId>org.apache.tika</groupId>
                <artifactId>tika-langdetect-optimaize</artifactId>
                <version>${tika.version}</version>
            </dependency>

            <!-- Dependency for parsing remote ssh directory [http://www.jcraft.com/jsch/] -->
            <dependency>
                <groupId>com.jcraft</groupId>
                <artifactId>jsch</artifactId>
                <version>0.1.55</version>
            </dependency>

            <!-- Dependency for parsing remote ftp directory -->
            <dependency>
                <groupId>commons-net</groupId>
                <artifactId>commons-net</artifactId>
                <version>3.8.0</version>
            </dependency>
            <dependency>
                <groupId>org.mockftpserver</groupId>
                <artifactId>MockFtpServer</artifactId>
                <version>3.0.0</version>
                <scope>test</scope>
                <exclusions>
                    <exclusion>
                        <groupId>org.slf4j</groupId>
                        <artifactId>slf4j-api</artifactId>
                    </exclusion>
                </exclusions>
            </dependency>

            <!-- For CLI -->
            <dependency>
                <groupId>com.beust</groupId>
                <artifactId>jcommander</artifactId>
                <version>1.81</version>
            </dependency>

            <!-- For REST Server -->
            <dependency>
                <groupId>org.glassfish.jersey.containers</groupId>
                <artifactId>jersey-container-grizzly2-http</artifactId>
                <version>${jersey.version}</version>
            </dependency>
            <dependency>
                <groupId>org.glassfish.jersey.media</groupId>
                <artifactId>jersey-media-json-jackson</artifactId>
                <version>${jersey.version}</version>
                <exclusions>
                    <exclusion>
                        <groupId>com.fasterxml.jackson.module</groupId>
                        <artifactId>jackson-module-jaxb-annotations</artifactId>
                    </exclusion>
                </exclusions>
            </dependency>
            <dependency>
                <groupId>org.glassfish.jersey.media</groupId>
                <artifactId>jersey-media-multipart</artifactId>
                <version>${jersey.version}</version>
            </dependency>
            <dependency>
                <groupId>org.glassfish.jersey.inject</groupId>
                <artifactId>jersey-hk2</artifactId>
                <version>${jersey.version}</version>
            </dependency>
            <dependency>
                <groupId>org.glassfish.jersey.core</groupId>
                <artifactId>jersey-client</artifactId>
                <version>${jersey.version}</version>
            </dependency>
            <dependency>
                <groupId>org.glassfish.jersey.core</groupId>
                <artifactId>jersey-common</artifactId>
                <version>${jersey.version}</version>
            </dependency>
            <!-- Some Jersey transitive dependencies are using a 1.3.4 version so we need to be explicit -->
            <dependency>
                <groupId>jakarta.annotation</groupId>
                <artifactId>jakarta.annotation-api</artifactId>
                <version>2.0.0</version>
            </dependency>
            <!-- Logging dependencies -->
            <dependency>
                <groupId>org.apache.logging.log4j</groupId>
                <artifactId>log4j-core</artifactId>
                <version>${log4j.version}</version>
                <optional>true</optional>
            </dependency>
            <dependency>
                <groupId>org.apache.logging.log4j</groupId>
                <artifactId>log4j-api</artifactId>
                <version>${log4j.version}</version>
                <optional>true</optional>
            </dependency>
            <dependency>
                <groupId>org.apache.logging.log4j</groupId>
                <artifactId>log4j-1.2-api</artifactId>
                <version>${log4j.version}</version>
                <optional>true</optional>
            </dependency>
            <dependency>
                <groupId>org.apache.logging.log4j</groupId>
                <artifactId>log4j-slf4j-impl</artifactId>
                <version>${log4j.version}</version>
                <optional>true</optional>
            </dependency>
            <dependency>
                <groupId>org.apache.logging.log4j</groupId>
                <artifactId>log4j-jcl</artifactId>
                <version>${log4j.version}</version>
                <optional>true</optional>
            </dependency>
            <dependency>
                <groupId>org.apache.logging.log4j</groupId>
                <artifactId>log4j-jul</artifactId>
                <version>${log4j.version}</version>
                <optional>true</optional>
            </dependency>
            <dependency>
                <groupId>org.apache.logging.log4j</groupId>
                <artifactId>log4j-iostreams</artifactId>
                <version>${log4j.version}</version>
                <optional>true</optional>
            </dependency>
            <dependency>
                <groupId>org.fusesource.jansi</groupId>
                <artifactId>jansi</artifactId>
                <version>${jansi.version}</version>
                <optional>true</optional>
            </dependency>
            <!--
                Because elasticsearch is not using transitive dependencies, we need to be explicit here
            -->
            <dependency>
                <groupId>commons-logging</groupId>
                <artifactId>commons-logging</artifactId>
                <version>${commons-logging.version}</version>
            </dependency>
            <!--
                Because of json-path  which is using a higher version, we need to be explicit here
            -->
            <dependency>
                <groupId>org.slf4j</groupId>
                <artifactId>slf4j-api</artifactId>
                <version>${slf4j.version}</version>
            </dependency>

            <dependency>
                <groupId>commons-io</groupId>
                <artifactId>commons-io</artifactId>
                <version>2.11.0</version>
            </dependency>

            <!-- Used by elasticsearch client and tika parsers -->
            <dependency>
                <groupId>org.apache.httpcomponents</groupId>
                <artifactId>httpclient</artifactId>
                <version>${httpclient.version}</version>
            </dependency>
            <dependency>
                <groupId>org.apache.httpcomponents</groupId>
                <artifactId>httpasyncclient</artifactId>
                <version>${httpasyncclient.version}</version>
            </dependency>
            <dependency>
                <groupId>org.apache.httpcomponents</groupId>
                <artifactId>httpcore</artifactId>
                <version>${httpcore.version}</version>
            </dependency>
            <dependency>
                <groupId>org.apache.httpcomponents</groupId>
                <artifactId>httpcore-nio</artifactId>
                <version>${httpcore.version}</version>
            </dependency>
            <!-- Used by htmlunit client and tika parsers -->
            <dependency>
                <groupId>org.apache.httpcomponents</groupId>
                <artifactId>httpmime</artifactId>
                <version>${httpclient.version}</version>
            </dependency>
            <dependency>
                <groupId>commons-codec</groupId>
                <artifactId>commons-codec</artifactId>
                <version>${commons-codec.version}</version>
            </dependency>

            <!-- Test dependencies -->
            <dependency>
                <groupId>org.hamcrest</groupId>
                <artifactId>hamcrest-all</artifactId>
                <version>1.3</version>
            </dependency>
            <dependency>
                <groupId>junit</groupId>
                <artifactId>junit</artifactId>
                <version>4.13.2</version>
            </dependency>
            <dependency>
                <groupId>com.carrotsearch.randomizedtesting</groupId>
                <artifactId>randomizedtesting-runner</artifactId>
                <version>2.7.8</version>
            </dependency>
            <!-- CVE Temporary Fix -->
            <dependency>
                <groupId>org.bouncycastle</groupId>
                <artifactId>bcprov-jdk15on</artifactId>
                <version>1.69</version>
            </dependency>
            <!-- CVE Temporary Fix -->
            <dependency>
                <groupId>org.eclipse.jetty.websocket</groupId>
                <artifactId>websocket-client</artifactId>
                <version>9.4.44.v20210927</version>
            </dependency>
        </dependencies>
    </dependencyManagement>

    <distributionManagement>
        <snapshotRepository>
            <id>sonatype-nexus-snapshots</id>
            <url>https://oss.sonatype.org/content/repositories/snapshots</url>
        </snapshotRepository>
        <repository>
            <id>sonatype-nexus-staging</id>
            <url>https://oss.sonatype.org/service/local/staging/deploy/maven2/</url>
        </repository>
    </distributionManagement>

    <repositories>
        <!-- This repository is used to test with x-pack -->
        <repository>
            <id>elastic-download-service</id>
            <name>Elastic Download Service</name>
            <url>https://artifacts.elastic.co/maven/</url>
            <releases><enabled>true</enabled></releases>
            <snapshots><enabled>false</enabled></snapshots>
        </repository>

        <repository>
            <id>oss-snapshots</id>
            <name>Sonatype OSS Snapshots</name>
            <url>https://oss.sonatype.org/content/repositories/snapshots/</url>
            <releases><enabled>false</enabled></releases>
            <snapshots><enabled>true</enabled></snapshots>
        </repository>

        <!-- Only used for Tika release candidates -->
        <!--
        <repository>
            <id>tika-rc</id>
            <name>Tika Release Candidates</name>
            <url>https://repository.apache.org/content/repositories/orgapachetika-1061/</url>
            <releases><enabled>true</enabled></releases>
            <snapshots><enabled>false</enabled></snapshots>
        </repository>
        -->
    </repositories>

    <profiles>
        <profile>
            <id>skip-docker-compose</id>
            <activation>
                <property>
                    <name>tests.cluster.url</name>
                </property>
            </activation>
        </profile>
        <profile>
            <id>run-docker-compose</id>
            <activation>
                <property>
                    <name>!tests.cluster.url</name>
                </property>
            </activation>
        </profile>
        <profile>
            <id>check_cve_anonymous</id>
            <activation>
                <property>
                    <name>!sonatype.username</name>
                </property>
            </activation>
            <build>
                <plugins>
                    <!-- For each module, we automatically check for vulnerabilities -->
                    <plugin>
                        <groupId>org.sonatype.ossindex.maven</groupId>
                        <artifactId>ossindex-maven-plugin</artifactId>
                    </plugin>
                </plugins>
            </build>
        </profile>
        <profile>
            <id>check_cve_auth</id>
            <activation>
                <property>
                    <name>sonatype.username</name>
                </property>
            </activation>
            <build>
                <plugins>
                    <!-- For each module, we automatically check for vulnerabilities -->
                    <plugin>
                        <groupId>org.sonatype.ossindex.maven</groupId>
                        <artifactId>ossindex-maven-plugin</artifactId>
                        <configuration>
                            <clientConfiguration>
                                <authConfiguration>
                                    <username>${sonatype.username}</username>
                                    <password>${sonatype.password}</password>
                                </authConfiguration>
                            </clientConfiguration>
                        </configuration>
                    </plugin>
                </plugins>
            </build>
        </profile>
        <profile>
            <id>release</id>
            <properties>
                <!-- The ocr version will be the default one for anyone trying docker pull dadoonet/fscrawler -->
                <docker.ocr.tags.1>latest</docker.ocr.tags.1>
            </properties>
            <build>
                <plugins>
                    <plugin>
                        <groupId>org.apache.maven.plugins</groupId>
                        <artifactId>maven-javadoc-plugin</artifactId>
                        <executions>
                            <execution>
                                <id>attach-javadocs</id>
                                <goals>
                                    <goal>jar</goal>
                                </goals>
                            </execution>
                        </executions>
                    </plugin>
                    <plugin>
                        <groupId>org.apache.maven.plugins</groupId>
                        <artifactId>maven-source-plugin</artifactId>
                        <executions>
                            <execution>
                                <id>attach-sources</id>
                                <goals>
                                    <goal>jar-no-fork</goal>
                                </goals>
                            </execution>
                        </executions>
                    </plugin>
                    <plugin>
                        <groupId>org.apache.maven.plugins</groupId>
                        <artifactId>maven-gpg-plugin</artifactId>
                        <executions>
                            <execution>
                                <id>sign-artifacts</id>
                                <phase>verify</phase>
                                <goals>
                                    <goal>sign</goal>
                                </goals>
                            </execution>
                        </executions>
                    </plugin>
                </plugins>
            </build>
        </profile>
    </profiles>
</project><|MERGE_RESOLUTION|>--- conflicted
+++ resolved
@@ -41,13 +41,8 @@
         <elasticsearch6.version>6.8.18</elasticsearch6.version>
         <elasticsearch.version>${elasticsearch7.version}</elasticsearch.version>
 
-<<<<<<< HEAD
         <tika.version>2.1.0</tika.version>
-        <jackson.version>2.12.5</jackson.version>
-=======
-        <tika.version>1.27</tika.version>
         <jackson.version>2.13.0</jackson.version>
->>>>>>> a687be85
         <jsonpath.version>2.6.0</jsonpath.version>
         <slf4j.version>1.7.32</slf4j.version>
         <log4j.version>2.14.1</log4j.version>
