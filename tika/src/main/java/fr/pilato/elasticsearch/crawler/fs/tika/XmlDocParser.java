/*
 * Licensed to David Pilato (the "Author") under one
 * or more contributor license agreements.  See the NOTICE file
 * distributed with this work for additional information
 * regarding copyright ownership. Author licenses this
 * file to you under the Apache License, Version 2.0 (the
 * "License"); you may not use this file except in compliance
 * with the License.  You may obtain a copy of the License at
 *
 *    http://www.apache.org/licenses/LICENSE-2.0
 *
 * Unless required by applicable law or agreed to in writing,
 * software distributed under the License is distributed on an
 * "AS IS" BASIS, WITHOUT WARRANTIES OR CONDITIONS OF ANY
 * KIND, either express or implied.  See the License for the
 * specific language governing permissions and limitations
 * under the License.
 */

package fr.pilato.elasticsearch.crawler.fs.tika;

import com.fasterxml.jackson.core.JsonProcessingException;
import com.fasterxml.jackson.databind.ObjectMapper;
import com.fasterxml.jackson.dataformat.xml.XmlMapper;
import org.apache.logging.log4j.LogManager;
import org.apache.logging.log4j.Logger;

import java.io.IOException;
import java.io.InputStream;
import java.util.Map;

import static fr.pilato.elasticsearch.crawler.fs.framework.MetaParser.mapper;

/**
 * Parse a XML document and generate a FSCrawler Doc
 */
@SuppressWarnings("unchecked")
public class XmlDocParser {

    private final static Logger logger = LogManager.getLogger(XmlDocParser.class);
    private static final ObjectMapper xmlMapper;

    static {
        xmlMapper = new XmlMapper();
    }

<<<<<<< HEAD
    public static String generate(InputStream inputStream) {
        logger.trace("Converting XML document [{}]");
=======
    public static String generate(InputStream inputStream) throws IOException {
        logger.trace("Converting XML document");
>>>>>>> 25205c8f
        // Extracting XML content
        // See #185: https://github.com/dadoonet/fscrawler/issues/185

        Map<String, Object> map = generateMap(inputStream);

        // Serialize to JSON
        try {
            String json = mapper.writeValueAsString(map);
            logger.trace("Generated JSON: {}", json);
            return json;
        } catch (JsonProcessingException e) {
            // TODO Fix that code. We should log here and return null.
            throw new RuntimeException(e);
        }
    }

    /**
     * Extracting XML content. See #185: https://github.com/dadoonet/fscrawler/issues/185
     * @param inputStream The XML Stream
     * @return The XML Content as a map
     */
    public static Map<String, Object> generateMap(InputStream inputStream) {
        logger.trace("Converting XML document");
        Map<String, Object> map = asMap(inputStream);

        logger.trace("Generated JSON: {}", map);
        return map;
    }

    private static Map<String, Object> asMap(InputStream stream) {
        try {
            return (Map<String, Object>) xmlMapper.readValue(stream, Object.class);
        } catch (IOException e) {
            throw new RuntimeException(e);
        }
    }
}<|MERGE_RESOLUTION|>--- conflicted
+++ resolved
@@ -44,13 +44,8 @@
         xmlMapper = new XmlMapper();
     }
 
-<<<<<<< HEAD
     public static String generate(InputStream inputStream) {
-        logger.trace("Converting XML document [{}]");
-=======
-    public static String generate(InputStream inputStream) throws IOException {
         logger.trace("Converting XML document");
->>>>>>> 25205c8f
         // Extracting XML content
         // See #185: https://github.com/dadoonet/fscrawler/issues/185
 
