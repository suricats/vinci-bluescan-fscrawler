--- conflicted
+++ resolved
@@ -200,7 +200,6 @@
 Upgrade to 2.5
 ~~~~~~~~~~~~~~
 
-<<<<<<< HEAD
 -   A bug was causing a lot of data going over the wire each time
     FSCrawler was running. To fix this issue, we changed the default
     mapping and we set ``store: true`` on field ``file.filename``. If
@@ -283,59 +282,6 @@
        }
 
     For more information, read :ref:`includes_excludes`.
-=======
--  A bug was causing a lot of data going over the wire each time
-   FSCrawler was running. To fix this issue, we changed the default
-   mapping and we set ``store: true`` on field ``file.filename``. If
-   this field is not stored and ``remove_deleted`` is ``true``
-   (default), FSCrawler will fail while crawling your documents. You
-   need to create the new mapping accordingly and reindex your existing
-   data either by deleting the old index and running again FSCrawler or
-   by using the `reindex
-   API <https://www.elastic.co/guide/en/elasticsearch/reference/current/docs-reindex.html>`__
-   as follows:
-
-::
-
-   # Backup old index data
-   POST _reindex
-   {
-     "source": {
-       "index": "job_name"
-     },
-     "dest": {
-       "index": "job_name_backup"
-     }
-   }
-   # Remove job_name index
-   DELETE job_name
-
-Restart FSCrawler with the following command. It will just create the
-right mapping again.
-
-.. code:: sh
-
-   $ bin/fscrawler job_name --loop 0
-
-Then restore old data:
-
-::
-
-   POST _reindex
-   {
-     "source": {
-       "index": "job_name_backup"
-     },
-     "dest": {
-       "index": "job_name"
-     }
-   }
-   # Remove backup index
-   DELETE job_name_backup
-
-The default mapping changed for FSCrawler for ``meta.raw.*`` fields.
-Might be better to reindex your data.
 
 - For new indices, FSCrawler now uses ``_doc`` as the default type name for clusters
   running elasticsearch 6.x or superior.
->>>>>>> d2081471
