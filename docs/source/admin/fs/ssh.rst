.. _ssh-settings:

SSH settings
------------

You can index files remotely using SSH.

<<<<<<< HEAD
Here is a list of SSH settings (under ``server.`` prefix):
=======
.. contents:: :backlinks: entry

Here is a list of SSH settings (under ``server.`` prefix)`:
>>>>>>> a747e2d5

+-----------------------+-----------------------+-----------------------+
| Name                  | Default value         | Documentation         |
+=======================+=======================+=======================+
| ``server.hostname``   | ``null``              | Hostname              |
+-----------------------+-----------------------+-----------------------+
| ``server.port``       | ``22``                | Port                  |
+-----------------------+-----------------------+-----------------------+
| ``server.username``   | ``null``              | :ref:`ssh_login`      |
+-----------------------+-----------------------+-----------------------+
| ``server.password``   | ``null``              | :ref:`ssh_login`      |
+-----------------------+-----------------------+-----------------------+
| ``server.protocol``   | ``"local"``           | Set it to ``ssh``     |
+-----------------------+-----------------------+-----------------------+
| ``server.pem_path``   | ``null``              | :ref:`ssh_pem`        |
+-----------------------+-----------------------+-----------------------+

.. _ssh_login:

Username / Password
~~~~~~~~~~~~~~~~~~~

Let’s say you want to index from a remote server using SSH:

-  FS URL: ``/path/to/data/dir/on/server``
-  Server: ``mynode.mydomain.com``
-  Username: ``username``
-  Password: ``password``
-  Protocol: ``ssh`` (default to ``local``)
-  Port: ``22`` (default to ``22``)

.. code:: yaml

   name: "test"
   fs:
     url: "/path/to/data/dir/on/server"
   server:
     hostname: "mynode.mydomain.com"
     port: 22
     username: "username"
     password: "password"
     protocol: "ssh"

.. _ssh_pem:

Using Username / PEM file
~~~~~~~~~~~~~~~~~~~~~~~~~

Let’s say you want to index from a remote server using SSH:

-  FS URL: ``/path/to/data/dir/on/server``
-  Server: ``mynode.mydomain.com``
-  Username: ``username``
-  PEM File: ``/path/to/private_key.pem``
-  Protocol: ``ssh`` (default to ``local``)
-  Port: ``22`` (default to ``22``)

.. code:: yaml

   name: "test"
   fs:
     url: "/path/to/data/dir/on/server"
   server:
     hostname: "mynode.mydomain.com"
     port: 22
     username: "username"
     password: "password"
     protocol: "ssh"
     pem_path: "/path/to/private_key.pem"

Windows drives
~~~~~~~~~~~~~~

When using Windows, you might want to index documents coming from another drive than ``C:``.
To specify the drive, you need to use the following format:

.. code:: yaml

   name: "test"
   fs:
     url: "/D:/path/to/data/dir/on/server"
   server:
     hostname: "mynode.mydomain.com"
     port: 22
     username: "username"
     password: "password"
     protocol: "ssh"

Windows shared folder
~~~~~~~~~~~~~~~~~~~~~

When using Windows shared folder, you need to use the following format:

.. code:: yaml

   name: "test"
   fs:
     url: "//DESKTOP-NAME/path/to/data/dir/on/server"
   server:
     hostname: "mynode.mydomain.com"
     port: 22
     username: "username"
     password: "password"
     protocol: "ssh"<|MERGE_RESOLUTION|>--- conflicted
+++ resolved
@@ -5,13 +5,9 @@
 
 You can index files remotely using SSH.
 
-<<<<<<< HEAD
-Here is a list of SSH settings (under ``server.`` prefix):
-=======
 .. contents:: :backlinks: entry
 
-Here is a list of SSH settings (under ``server.`` prefix)`:
->>>>>>> a747e2d5
+Here is a list of SSH settings (under ``server.`` prefix):
 
 +-----------------------+-----------------------+-----------------------+
 | Name                  | Default value         | Documentation         |
@@ -98,21 +94,4 @@
      port: 22
      username: "username"
      password: "password"
-     protocol: "ssh"
-
-Windows shared folder
-~~~~~~~~~~~~~~~~~~~~~
-
-When using Windows shared folder, you need to use the following format:
-
-.. code:: yaml
-
-   name: "test"
-   fs:
-     url: "//DESKTOP-NAME/path/to/data/dir/on/server"
-   server:
-     hostname: "mynode.mydomain.com"
-     port: 22
-     username: "username"
-     password: "password"
      protocol: "ssh"