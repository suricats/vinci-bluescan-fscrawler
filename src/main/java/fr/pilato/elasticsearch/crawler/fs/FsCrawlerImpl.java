/*
 * Licensed to David Pilato (the "Author") under one
 * or more contributor license agreements.  See the NOTICE file
 * distributed with this work for additional information
 * regarding copyright ownership. Author licenses this
 * file to you under the Apache License, Version 2.0 (the
 * "License"); you may not use this file except in compliance
 * with the License.  You may obtain a copy of the License at
 *
 *    http://www.apache.org/licenses/LICENSE-2.0
 *
 * Unless required by applicable law or agreed to in writing,
 * software distributed under the License is distributed on an
 * "AS IS" BASIS, WITHOUT WARRANTIES OR CONDITIONS OF ANY
 * KIND, either express or implied.  See the License for the
 * specific language governing permissions and limitations
 * under the License.
 */

package fr.pilato.elasticsearch.crawler.fs;

import fr.pilato.elasticsearch.crawler.fs.client.BulkProcessor;
import fr.pilato.elasticsearch.crawler.fs.client.DeleteRequest;
import fr.pilato.elasticsearch.crawler.fs.client.ElasticsearchClient;
import fr.pilato.elasticsearch.crawler.fs.client.IndexRequest;
import fr.pilato.elasticsearch.crawler.fs.client.SearchResponse;
import fr.pilato.elasticsearch.crawler.fs.fileabstractor.FileAbstractModel;
import fr.pilato.elasticsearch.crawler.fs.fileabstractor.FileAbstractor;
import fr.pilato.elasticsearch.crawler.fs.fileabstractor.FileAbstractorFile;
import fr.pilato.elasticsearch.crawler.fs.fileabstractor.FileAbstractorSSH;
import fr.pilato.elasticsearch.crawler.fs.meta.doc.Attributes;
import fr.pilato.elasticsearch.crawler.fs.meta.doc.Doc;
import fr.pilato.elasticsearch.crawler.fs.meta.doc.DocParser;
import fr.pilato.elasticsearch.crawler.fs.meta.doc.PathParser;
import fr.pilato.elasticsearch.crawler.fs.meta.job.FsJob;
import fr.pilato.elasticsearch.crawler.fs.meta.job.FsJobFileHandler;
import fr.pilato.elasticsearch.crawler.fs.meta.settings.Elasticsearch;
import fr.pilato.elasticsearch.crawler.fs.meta.settings.Fs;
import fr.pilato.elasticsearch.crawler.fs.meta.settings.FsSettings;
import fr.pilato.elasticsearch.crawler.fs.meta.settings.FsSettingsFileHandler;
import fr.pilato.elasticsearch.crawler.fs.tika.XmlDocParser;
import fr.pilato.elasticsearch.crawler.fs.util.FsCrawlerUtil;
import org.apache.logging.log4j.LogManager;
import org.apache.logging.log4j.Logger;

import java.io.BufferedReader;
import java.io.File;
import java.io.IOException;
import java.io.InputStream;
import java.io.InputStreamReader;
import java.nio.file.Files;
import java.nio.file.NoSuchFileException;
import java.nio.file.Path;
import java.security.MessageDigest;
import java.security.NoSuchAlgorithmException;
import java.time.Instant;
import java.time.temporal.ChronoUnit;
import java.util.ArrayList;
import java.util.Collection;
import java.util.List;
import java.util.stream.Collectors;

import static fr.pilato.elasticsearch.crawler.fs.tika.TikaDocParser.generate;
import static fr.pilato.elasticsearch.crawler.fs.util.FsCrawlerUtil.extractMajorVersionNumber;

/**
 * @author dadoonet (David Pilato)
 */
public class FsCrawlerImpl {

    public static final class PROTOCOL {
        public static final String LOCAL = "local";
        public static final String SSH = "ssh";
        public static final int SSH_PORT = 22;
    }

    private static final Logger logger = LogManager.getLogger(FsCrawlerImpl.class);

    private static final String PATH_ENCODED = FsCrawlerUtil.Doc.PATH + "." + FsCrawlerUtil.Doc.Path.ENCODED;
    private static final String FILE_FILENAME = FsCrawlerUtil.Doc.FILE + "." + FsCrawlerUtil.Doc.File.FILENAME;

    public static final int REQUEST_SIZE = 10000;

    private volatile BulkProcessor bulkProcessor;

    private volatile boolean closed = false;
    private final Object semaphore = new Object();

    /**
     * We store config files here...
     * Default to ~/.fscrawler
     */
    private final Path config;
    private final FsSettings settings;
    private final FsSettingsFileHandler fsSettingsFileHandler;
    private final FsJobFileHandler fsJobFileHandler;
    private MessageDigest messageDigest = null;

    private ElasticsearchClient client;
    private Thread fsCrawlerThread;

    public FsCrawlerImpl(Path config, FsSettings settings) {
        this.config = config;
        this.fsSettingsFileHandler = new FsSettingsFileHandler(config);
        this.fsJobFileHandler = new FsJobFileHandler(config);
        this.settings = settings;

        // Generate the directory where we write status and other files
        Path jobSettingsFolder = config.resolve(settings.getName());
        try {
            Files.createDirectories(jobSettingsFolder);
        } catch (IOException e) {
            throw new RuntimeException("Can not create the job config directory", e);
        }

        if (settings.getFs() == null || settings.getFs().getUrl() == null) {
            logger.warn("`url` is not set. Please define it. Falling back to default: [{}].", Fs.DEFAULT_DIR);
            if (settings.getFs() == null) {
                settings.setFs(Fs.DEFAULT);
            } else {
                settings.getFs().setUrl(Fs.DEFAULT_DIR);
            }
        }

        if (settings.getElasticsearch() == null) {
            settings.setElasticsearch(Elasticsearch.DEFAULT);
        }
        if (settings.getElasticsearch().getIndex() == null) {
            // When index is not set, we fallback to the config name
            settings.getElasticsearch().setIndex(settings.getName());
        }

        // Checking protocol
        if (settings.getServer() != null) {
            if (!PROTOCOL.LOCAL.equals(settings.getServer().getProtocol()) &&
                    !PROTOCOL.SSH.equals(settings.getServer().getProtocol())) {
                // Non supported protocol
                logger.error(settings.getServer().getProtocol() + " is not supported yet. Please use " +
                        PROTOCOL.LOCAL + " or " + PROTOCOL.SSH + ". Disabling crawler");
                closed = true;
                return;
            }

            // Checking username/password
            if (PROTOCOL.SSH.equals(settings.getServer().getProtocol()) &&
                    !hasText(settings.getServer().getUsername())) {
                // Non supported protocol
                logger.error("When using SSH, you need to set a username and probably a password or a pem file. Disabling crawler");
                closed = true;
            }
        }

        // Checking Checksum Algorithm
        if (settings.getFs().getChecksum() != null) {
            try {
                messageDigest = MessageDigest.getInstance(settings.getFs().getChecksum());
            } catch (NoSuchAlgorithmException e) {
                // Non supported protocol
                logger.error("Algorithm [{}] not found. Disabling crawler", settings.getFs().getChecksum());
                closed = true;
            }
        }

        // Checking That we don't try to do both xml and json
        if (settings.getFs().isJsonSupport() && settings.getFs().isXmlSupport()) {
            logger.error("Can not support both xml and json parsing. Disabling crawler");
            closed = true;
        }
    }

    public void start() throws Exception {
        logger.info("Starting FS crawler");

        if (closed) {
            logger.info("Fs crawler is closed. Exiting");
            return;
        }

        String elasticsearchVersion;

        try {
            // Create an elasticsearch client
            ElasticsearchClient.Builder builder = ElasticsearchClient.builder();
            settings.getElasticsearch().getNodes().forEach(builder::addNode);
            client = builder.build();

            client.createIndex(settings.getElasticsearch().getIndex(), true);

            // Let's read the current version of elasticsearch cluster
            String version = client.findVersion();
            logger.debug("FS crawler connected to an elasticsearch [{}] node.", version);

            elasticsearchVersion = extractMajorVersionNumber(version);
        } catch (Exception e) {
            logger.warn("failed to create index [{}], disabling crawler...", settings.getElasticsearch().getIndex());
            throw e;
        }

        try {
            // If needed, we create the new mapping for files
            Path jobMappingDir = config.resolve(settings.getName()).resolve("_mappings");
            if (!settings.getFs().isJsonSupport() && !settings.getFs().isXmlSupport()) {
                // Read file mapping from resources
                String mapping = FsCrawlerUtil.readMapping(jobMappingDir, config, elasticsearchVersion, FsCrawlerUtil.INDEX_TYPE_DOC);
                ElasticsearchClient.pushMapping(client, settings.getElasticsearch().getIndex(), settings.getElasticsearch().getType(),
                        mapping);
            }
            // If needed, we create the new mapping for folders
            String mapping = FsCrawlerUtil.readMapping(jobMappingDir, config, elasticsearchVersion, FsCrawlerUtil.INDEX_TYPE_FOLDER);
            ElasticsearchClient.pushMapping(client, settings.getElasticsearch().getIndex(), FsCrawlerUtil.INDEX_TYPE_FOLDER,
                    mapping);
        } catch (Exception e) {
            logger.warn("failed to create mapping for [{}/{}], disabling crawler...",
                    settings.getElasticsearch().getIndex(), settings.getElasticsearch().getType());
            throw e;
        }

        // Creating bulk processor
        this.bulkProcessor = BulkProcessor.simpleBulkProcessor(client, settings.getElasticsearch().getBulkSize(),
                settings.getElasticsearch().getFlushInterval());

        // Start the crawler thread
        fsCrawlerThread = new Thread(new FSParser(settings), "fs-crawler");
        fsCrawlerThread.start();
    }

    public void close() throws InterruptedException, IOException {
        logger.debug("Closing FS crawler [{}]", settings.getName());
        closed = true;

        synchronized(semaphore) {
            semaphore.notify();
        }

        if (this.fsCrawlerThread != null) {
            while (fsCrawlerThread.isAlive()) {
                // We check that the crawler has been closed effectively
                logger.debug("FS crawler thread is still running");
                Thread.sleep(500);
            }
            logger.debug("FS crawler thread is now stopped");
        }

        if (this.bulkProcessor != null) {
            this.bulkProcessor.close();
        }

        if (client != null) {
            client.shutdown();
        }

        logger.info("FS crawler [{}] stopped", settings.getName());
    }

    public boolean isClosed() {
        return closed;
    }

    private class FSParser implements Runnable {
        private final FsSettings fsSettings;

        private ScanStatistic stats;

        public FSParser(FsSettings fsSettings) {
            this.fsSettings = fsSettings;
            logger.debug("creating fs crawler thread [{}] for [{}] every [{}]", fsSettings.getName(),
                    fsSettings.getFs().getUrl(),
                    fsSettings.getFs().getUpdateRate());
        }

        @Override
        public void run() {
            logger.info("FS crawler started for [{}] for [{}] every [{}]", fsSettings.getName(),
                    fsSettings.getFs().getUrl(),
                    fsSettings.getFs().getUpdateRate());
            while (true) {
                if (closed) {
                    return;
                }

                FileAbstractor path = null;

                try {
                    stats = new ScanStatistic(fsSettings.getFs().getUrl());

                    path = buildFileAbstractor();
                    path.open();

                    if (!path.exists(fsSettings.getFs().getUrl())) {
                        throw new RuntimeException(fsSettings.getFs().getUrl() + " doesn't exists.");
                    }

                    String rootPathId = SignTool.sign(fsSettings.getFs().getUrl());
                    stats.setRootPathId(rootPathId);

                    Instant scanDatenew = Instant.now();
                    Instant scanDate = getLastDateFromMeta(fsSettings.getName());

                    // We only index the root directory once (first run)
                    // That means that we don't have a scanDate yet
                    if (scanDate == null) {
                        indexRootDirectory(fsSettings.getFs().getUrl());
                    }

                    addFilesRecursively(path, fsSettings.getFs().getUrl(), scanDate);

                    updateFsJob(fsSettings.getName(), scanDatenew);
                } catch (Exception e) {
                    logger.warn("Error while indexing content from {}", e, fsSettings.getFs().getUrl());
                } finally {
                    if (path != null) {
                        try {
                            path.close();
                        } catch (Exception e) {
                            logger.warn("Error while closing the connection: {}", e, e.getMessage());
                        }
                    }
                }

                try {
                    logger.debug("Fs crawler is going to sleep for {}", fsSettings.getFs().getUpdateRate());

                    // The problem here is that there is no wait to close the thread while we are sleeping.
                    // Which leads to Zombie threads in our tests

                    synchronized (semaphore) {
                        semaphore.wait(fsSettings.getFs().getUpdateRate().millis());
                    }
                } catch (InterruptedException ignored) {
                }
            }
        }

        @SuppressWarnings("unchecked")
        private Instant getLastDateFromMeta(String jobName) throws IOException {
            try {
                FsJob fsJob = fsJobFileHandler.read(jobName);
                return fsJob.getLastrun();
            } catch (NoSuchFileException e) {
                // The file does not exist yet
            }
            return null;
        }

        /**
         * Update the job metadata
         * @param jobName job name
         * @param scanDate last date we scan the dirs
         * @throws Exception
         */
        private void updateFsJob(String jobName, Instant scanDate) throws Exception {
            // We need to round that latest date to the lower second and
            // remove 2 seconds.
            // See #82: https://github.com/dadoonet/fscrawler/issues/82
            scanDate = scanDate.minus(2, ChronoUnit.SECONDS);
            FsJob fsJob = FsJob.builder()
                    .setName(jobName)
                    .setLastrun(scanDate)
                    .setIndexed(stats.getNbDocScan())
                    .setDeleted(stats.getNbDocDeleted())
                    .build();
            fsJobFileHandler.write(jobName, fsJob);
        }

        private FileAbstractor buildFileAbstractor() throws Exception {
            // What is the protocol used?
            if (fsSettings.getServer() == null || PROTOCOL.LOCAL.equals(fsSettings.getServer().getProtocol())) {
                // Local FS
                return new FileAbstractorFile(fsSettings);
            } else if (PROTOCOL.SSH.equals(fsSettings.getServer().getProtocol())) {
                // Remote SSH FS
                return new FileAbstractorSSH(fsSettings);
            }

            // Non supported protocol
            throw new RuntimeException(fsSettings.getServer().getProtocol() + " is not supported yet. Please use " +
                    PROTOCOL.LOCAL + " or " + PROTOCOL.SSH);
        }

        private void addFilesRecursively(FileAbstractor path, String filepath, Instant lastScanDate)
                throws Exception {

            logger.debug("indexing [{}] content", filepath);

            final Collection<FileAbstractModel> children = path.getFiles(filepath);
            Collection<String> fsFiles = new ArrayList<>();
            Collection<String> fsFolders = new ArrayList<>();

            if (children != null) {
                for (FileAbstractModel child : children) {
                    String filename = child.name;

                    // https://github.com/dadoonet/fscrawler/issues/1 : Filter documents
                    boolean isIndexable = FsCrawlerUtil.isIndexable(filename, fsSettings.getFs().getIncludes(), fsSettings.getFs().getExcludes());
                    logger.debug("[{}] can be indexed: [{}]", filename, isIndexable);
                    if (isIndexable) {
                        if (child.file) {
                            logger.debug("  - file: {}", filename);
                            fsFiles.add(filename);
                            if (lastScanDate == null
                                    || child.lastModifiedDate.isAfter(lastScanDate)
                                    || (child.creationDate != null && child.creationDate.isAfter(lastScanDate))) {
                                indexFile(child, stats, filepath, path.getInputStream(child), child.size);
                                stats.addFile();
                            } else {
                                logger.debug("    - not modified: creation date {} , file date {}, last scan date {}",
                                        child.creationDate, child.lastModifiedDate, lastScanDate);
                            }
                        } else if (child.directory) {
                            logger.debug("  - folder: {}", filename);
                            fsFolders.add(filename);
                            indexDirectory(stats, filename, child.fullpath.concat(File.separator));
                            addFilesRecursively(path, child.fullpath.concat(File.separator), lastScanDate);
                        } else {
                            logger.debug("  - other: {}", filename);
                            logger.debug("Not a file nor a dir. Skipping {}", child.fullpath);
                        }
                    } else {
                        logger.debug("  - ignored file/dir: {}", filename);
                    }
                }
            }

            // TODO Optimize
            // if (path.isDirectory() && path.lastModified() > lastScanDate
            // && lastScanDate != 0) {

            if (fsSettings.getFs().isRemoveDeleted()) {
                logger.debug("Looking for removed files in [{}]...", filepath);
                Collection<String> esFiles = getFileDirectory(filepath);

                // for the delete files
                for (String esfile : esFiles) {
                    logger.trace("Checking file [{}]", esfile);

                    if (FsCrawlerUtil.isIndexable(esfile, fsSettings.getFs().getIncludes(), fsSettings.getFs().getExcludes())
                            && !fsFiles.contains(esfile)) {
                        File file = new File(filepath, esfile);

                        logger.trace("Removing file [{}] in elasticsearch", esfile);
                        esDelete(fsSettings.getElasticsearch().getIndex(), fsSettings.getElasticsearch().getType(),
                                SignTool.sign(file.getAbsolutePath()));
                        stats.removeFile();
                    }
                }

                logger.debug("Looking for removed directories in [{}]...", filepath);
                Collection<String> esFolders = getFolderDirectory(filepath);

                // for the delete folder
                for (String esfolder : esFolders) {
                    if (FsCrawlerUtil.isIndexable(esfolder, fsSettings.getFs().getIncludes(), fsSettings.getFs().getExcludes())) {
                        logger.trace("Checking directory [{}]", esfolder);
                        if (!fsFolders.contains(esfolder)) {
                            logger.trace("Removing recursively directory [{}] in elasticsearch", esfolder);
                            removeEsDirectoryRecursively(filepath, esfolder);
                        }
                    }
                }
            }
        }

        // TODO Optimize it. We can probably use a search for a big array of filenames instead of
        // Searching fo 10000 files (which is somehow limited).
        private Collection<String> getFileDirectory(String path)
                throws Exception {
            Collection<String> files = new ArrayList<>();

            // If the crawler is being closed, we return
            if (closed) {
                return files;
            }

            logger.trace("Querying elasticsearch for files in dir [{}:{}]", PATH_ENCODED, SignTool.sign(path));
            SearchResponse response = client.search(
                    fsSettings.getElasticsearch().getIndex(),
                    fsSettings.getElasticsearch().getType(),
                    PATH_ENCODED + ":" + SignTool.sign(path),
                    REQUEST_SIZE, // TODO: WHAT? DID I REALLY WROTE THAT? :p
                    FILE_FILENAME
            );

            logger.trace("Response [{}]", response.toString());
            if (response.getHits() != null && response.getHits().getHits() != null) {
                for (SearchResponse.Hit hit : response.getHits().getHits()) {
                    String name;
                    if (hit.getSource() != null
                            && hit.getSource().get(FILE_FILENAME) != null) {
                        name = getName(hit.getSource().get(FILE_FILENAME));
                    } else if (hit.getFields() != null
                            && hit.getFields().get(FILE_FILENAME) != null) {
                        name = getName(hit.getFields().get(FILE_FILENAME));
                    } else {
                        // Houston, we have a problem ! We can't get the old files from ES
                        logger.warn("Can't find in _source nor fields the existing filenames in path [{}]. " +
                                "Please enable _source or store field [{}]", path, FILE_FILENAME);
                        throw new RuntimeException("Mapping is incorrect: please enable _source or store field [" +
                                FILE_FILENAME + "].");
                    }
                    files.add(name);
                }
            }

            return files;
        }

        private String getName(Object nameObject) {
            if (nameObject instanceof List) {
                return String.valueOf (((List) nameObject).get(0));
            }

            throw new RuntimeException("search result, " + nameObject +
                    " not of type List<String> but " +
                    nameObject.getClass().getName() + " with value " + nameObject);
        }

        private Collection<String> getFolderDirectory(String path)
                throws Exception {
            Collection<String> files = new ArrayList<>();

            // If the crawler is being closed, we return
            if (closed) {
                return files;
            }

            SearchResponse response = client.search(
                    fsSettings.getElasticsearch().getIndex(),
                    FsCrawlerUtil.INDEX_TYPE_FOLDER,
                    PATH_ENCODED + ":" + SignTool.sign(path),
                    REQUEST_SIZE, // TODO: WHAT? DID I REALLY WROTE THAT? :p
                    null
            );

            if (response.getHits() != null
                    && response.getHits().getHits() != null) {
                for (SearchResponse.Hit hit : response.getHits().getHits()) {
                    String name = hit.getSource()
                            .get(FILE_FILENAME).toString();
                    files.add(name);
                }
            }

            return files;
        }

        /**
         * Index a file
         */
        private void indexFile(FileAbstractModel fileAbstractModel, ScanStatistic stats, String filepath, InputStream inputStream,
                               long filesize) throws Exception {
            final String filename = fileAbstractModel.name;
            final Instant lastmodified = fileAbstractModel.lastModifiedDate;
            final long size = fileAbstractModel.size;

            logger.debug("fetching content from [{}],[{}]", filepath, filename);

            // Create the Doc object
            Doc doc = new Doc();

            // File
            doc.getFile().setFilename(filename);
            doc.getFile().setLastModified(lastmodified);
            doc.getFile().setIndexingDate(Instant.now());
            doc.getFile().setUrl("file://" + (new File(filepath, filename)).toString());
            if (fsSettings.getFs().isAddFilesize()) {
                doc.getFile().setFilesize(size);
            }
            // File

            // Path
            doc.getPath().setEncoded(SignTool.sign(filepath));
            doc.getPath().setRoot(stats.getRootPathId());
            doc.getPath().setVirtual(FsCrawlerUtil.computeVirtualPathName(stats, filepath));
            doc.getPath().setReal((new File(filepath, filename)).toString());
            // Path

            // Attributes
            if (fsSettings.getFs().isAttributesSupport()) {
                doc.setAttributes(new Attributes());
                doc.getAttributes().setOwner(fileAbstractModel.owner);
                doc.getAttributes().setGroup(fileAbstractModel.group);
            }
            // Attributes

            if (fsSettings.getFs().isIndexContent()) {
                if (fsSettings.getFs().isJsonSupport()) {
<<<<<<< HEAD
                    String id;
                    if (fsSettings.getFs().isFilenameAsId()) {
                        id = filename;
                        int pos = id.lastIndexOf(".");
                        if (pos > 0) {
                            id = id.substring(0, pos);
                        }
                    } else {
                        id = SignTool.sign((new File(filepath, filename)).toString());
                    }

                    // TODO Fix that: we are indexing the same document 2 times
                    // Here as a JSON and later as a Doc
=======
                    // https://github.com/dadoonet/fscrawler/issues/5 : Support JSon files
>>>>>>> 9610c7c3
                    esIndex(fsSettings.getElasticsearch().getIndex(),
                            fsSettings.getElasticsearch().getType(),
                            generateIdFromFilename(filename, filepath),
                            read(inputStream));
                    return;
                } else if (fsSettings.getFs().isXmlSupport()) {
                    // https://github.com/dadoonet/fscrawler/issues/185 : Support Xml files
                    esIndex(fsSettings.getElasticsearch().getIndex(),
                            fsSettings.getElasticsearch().getType(),
                            generateIdFromFilename(filename, filepath),
                            XmlDocParser.generate(inputStream));
                    return;
                } else {
                    // Extracting content with Tika
                    generate(fsSettings, inputStream, filename, doc, messageDigest, filesize);
                }
            }

            // We index
            esIndex(fsSettings.getElasticsearch().getIndex(),
                    fsSettings.getElasticsearch().getType(),
                    SignTool.sign((new File(filepath, filename)).toString()),
                    doc);
        }

        private String generateIdFromFilename(String filename, String filepath) throws NoSuchAlgorithmException {
            String id;
            if (fsSettings.getFs().isFilenameAsId()) {
                id = filename;
                int pos = id.lastIndexOf(".");
                if (pos > 0) {
                    id = id.substring(0, pos);
                }
            } else {
                id = SignTool.sign((new File(filepath, filename)).toString());
            }
            return id;
        }

        private String read(InputStream input) throws IOException {
            try (BufferedReader buffer = new BufferedReader(new InputStreamReader(input, "UTF-8"))) {
                return buffer.lines().collect(Collectors.joining("\n"));
            }
        }

        private void indexDirectory(String id, String name, String root, String virtual, String encoded)
                throws Exception {

            fr.pilato.elasticsearch.crawler.fs.meta.doc.Path path = new fr.pilato.elasticsearch.crawler.fs.meta.doc.Path();
            path.setReal(name);
            path.setRoot(root);
            path.setVirtual(virtual);
            path.setEncoded(encoded);
            esIndex(fsSettings.getElasticsearch().getIndex(),
                    FsCrawlerUtil.INDEX_TYPE_FOLDER,
                    id,
                    path);
        }

        /**
         * Index a directory
         */
        private void indexDirectory(ScanStatistic stats, String filename, String filepath)
                throws Exception {
            indexDirectory(SignTool.sign(filepath),
                    filename,
                    stats.getRootPathId(),
                    FsCrawlerUtil.computeVirtualPathName(stats,
                            filepath.substring(0, filepath.lastIndexOf(File.separator))),
                    SignTool.sign(filepath.substring(0, filepath.lastIndexOf(File.separator))));
        }

        /**
         * Add the root directory as a folder
         */
        private void indexRootDirectory(String path) throws Exception {
            indexDirectory(SignTool.sign(path),
                    path,
                    stats.getRootPathId(),
                    null,
                    SignTool.sign(path));
        }

        /**
         * Remove a full directory and sub dirs recursively
         */
        private void removeEsDirectoryRecursively(String path, String name)
                throws Exception {

            String fullPath = path.concat(File.separator).concat(name);

            logger.debug("Delete folder " + fullPath);
            Collection<String> listFile = getFileDirectory(fullPath);

            for (String esfile : listFile) {
                esDelete(
                        fsSettings.getElasticsearch().getIndex(),
                        fsSettings.getElasticsearch().getType(),
                        SignTool.sign(fullPath.concat(File.separator).concat(esfile)));
            }

            Collection<String> listFolder = getFolderDirectory(fullPath);

            for (String esfolder : listFolder) {
                removeEsDirectoryRecursively(fullPath, esfolder);
            }

            esDelete(fsSettings.getElasticsearch().getIndex(), FsCrawlerUtil.INDEX_TYPE_FOLDER,
                    SignTool.sign(fullPath));

        }

        /**
         * Add to bulk an IndexRequest
         */
        private void esIndex(String index, String type, String id,
                             Doc doc) throws Exception {
            esIndex(index, type, id, DocParser.toJson(doc));
        }

        private void esIndex(String index, String type, String id, fr.pilato.elasticsearch.crawler.fs.meta.doc.Path path)
                throws Exception {
            esIndex(index, type, id, PathParser.toJson(path));
        }

        /**
         * Add to bulk an IndexRequest in JSon format
         */
        private void esIndex(String index, String type, String id, String json) {
            logger.debug("Indexing in ES " + index + ", " + type + ", " + id);
            logger.trace("JSon indexed : {}", json);

            if (!closed) {
                bulkProcessor.add(new IndexRequest(index, type, id).source(json));
            } else {
                logger.warn("trying to add new file while closing crawler. Document [{}]/[{}]/[{}] has been ignored", index, type, id);
            }
        }

        /**
         * Add to bulk a DeleteRequest
         */
        private void esDelete(String index, String type, String id) {
            logger.debug("Deleting from ES " + index + ", " + type + ", " + id);
            if (!closed) {
                bulkProcessor.add(new DeleteRequest(index, type, id));
            } else {
                logger.warn("trying to remove a file while closing crawler. Document [{}]/[{}]/[{}] has been ignored", index, type, id);
            }
        }
    }

    /**
     * Check whether the given CharSequence has actual text.
     * More specifically, returns <code>true</code> if the string not <code>null</code>,
     * its length is greater than 0, and it contains at least one non-whitespace character.
     * <p><pre>
     * StringUtils.hasText(null) = false
     * StringUtils.hasText("") = false
     * StringUtils.hasText(" ") = false
     * StringUtils.hasText("12345") = true
     * StringUtils.hasText(" 12345 ") = true
     * </pre>
     *
     * @param str the CharSequence to check (may be <code>null</code>)
     * @return <code>true</code> if the CharSequence is not <code>null</code>,
     *         its length is greater than 0, and it does not contain whitespace only
     * @see java.lang.Character#isWhitespace
     */
    public static boolean hasText(CharSequence str) {
        if (!hasLength(str)) {
            return false;
        }
        int strLen = str.length();
        for (int i = 0; i < strLen; i++) {
            if (!Character.isWhitespace(str.charAt(i))) {
                return true;
            }
        }
        return false;
    }

    private static boolean hasLength(CharSequence str) {
        return str != null && str.length() > 0;
    }


}<|MERGE_RESOLUTION|>--- conflicted
+++ resolved
@@ -584,23 +584,7 @@
 
             if (fsSettings.getFs().isIndexContent()) {
                 if (fsSettings.getFs().isJsonSupport()) {
-<<<<<<< HEAD
-                    String id;
-                    if (fsSettings.getFs().isFilenameAsId()) {
-                        id = filename;
-                        int pos = id.lastIndexOf(".");
-                        if (pos > 0) {
-                            id = id.substring(0, pos);
-                        }
-                    } else {
-                        id = SignTool.sign((new File(filepath, filename)).toString());
-                    }
-
-                    // TODO Fix that: we are indexing the same document 2 times
-                    // Here as a JSON and later as a Doc
-=======
                     // https://github.com/dadoonet/fscrawler/issues/5 : Support JSon files
->>>>>>> 9610c7c3
                     esIndex(fsSettings.getElasticsearch().getIndex(),
                             fsSettings.getElasticsearch().getType(),
                             generateIdFromFilename(filename, filepath),
