--- conflicted
+++ resolved
@@ -54,16 +54,12 @@
         external = null;
     }
 
-<<<<<<< HEAD
     public Doc(String content) {
         this();
         this.content = content;
     }
 
-    public Map getObject() {
-=======
     public Map<String, Object> getObject() {
->>>>>>> 25205c8f
         return object;
     }
 
